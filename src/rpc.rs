use derive_more::{Display, From};
use rlp::{DecoderError, Rlp};
use std::convert::{TryFrom, TryInto};

mod notification;
mod request;
mod response;

pub use notification::Notification;
pub use request::{Request, RequestBody, RequestId};
pub use response::{Response, ResponseBody};

/// Message type IDs.
#[derive(Debug)]
#[repr(u8)]
pub enum MessageType {
    Ping = 1,
    Pong = 2,
    FindNode = 3,
    Nodes = 4,
    TalkReq = 5,
    TalkResp = 6,
    RelayInit = 7,
    RelayMsg = 8,
}

impl TryFrom<u8> for MessageType {
    type Error = DecoderError;
    fn try_from(byte: u8) -> Result<Self, Self::Error> {
        match byte {
            1 => Ok(MessageType::Ping),
            2 => Ok(MessageType::Pong),
            3 => Ok(MessageType::FindNode),
            4 => Ok(MessageType::Nodes),
            5 => Ok(MessageType::TalkReq),
            6 => Ok(MessageType::TalkResp),
            7 => Ok(MessageType::RelayInit),
            8 => Ok(MessageType::RelayMsg),
            _ => Err(DecoderError::Custom("Unknown RPC message type")),
        }
    }
}

/// The payload of message containers SessionMessage, Message or Handshake type.
pub trait Payload
where
    Self: Sized,
{
    /// Matches a payload type to its message type id.
    fn msg_type(&self) -> u8;
    /// Encodes a message to RLP-encoded bytes.
    fn encode(self) -> Vec<u8>;
    /// Decodes RLP-encoded bytes into a message.
    fn decode(msg_type: u8, rlp: &Rlp<'_>) -> Result<Self, DecoderError>;
}

#[derive(Debug, Clone, PartialEq, Eq, Display, From)]
/// A combined type representing the messages which are the payloads of packets.
pub enum Message {
    /// A request, which contains its [`RequestId`].
    #[display(fmt = "{_0}")]
    Request(Request),
    /// A Response, which contains the [`RequestId`] of its associated request.
    #[display(fmt = "{_0}")]
    Response(Response),
    /// A unicast notification.
    #[display(fmt = "{_0}")]
    Notification(Notification),
}

#[allow(dead_code)]
impl Message {
    pub fn encode(self) -> Vec<u8> {
        match self {
            Self::Request(request) => request.encode(),
            Self::Response(response) => response.encode(),
            Self::Notification(notif) => notif.encode(),
        }
    }

    pub fn decode(data: &[u8]) -> Result<Self, DecoderError> {
        if data.len() < 3 {
            return Err(DecoderError::RlpIsTooShort);
        }
        let msg_type = data[0];
        let rlp = rlp::Rlp::new(&data[1..]);

<<<<<<< HEAD
        match msg_type.try_into()? {
            MessageType::Ping | MessageType::FindNode | MessageType::TalkReq => {
                Ok(Request::decode(msg_type, &rlp)?.into())
=======
        let list_len = rlp.item_count().and_then(|size| {
            if size < 2 {
                Err(DecoderError::RlpIncorrectListLen)
            } else {
                Ok(size)
            }
        })?;

        let id = RequestId::decode(rlp.val_at::<Vec<u8>>(0)?)?;

        let message = match msg_type {
            1 => {
                // PingRequest
                if list_len != 2 {
                    debug!(
                        "Ping Request has an invalid RLP list length. Expected 2, found {}",
                        list_len
                    );
                    return Err(DecoderError::RlpIncorrectListLen);
                }
                Message::Request(Request {
                    id,
                    body: RequestBody::Ping {
                        enr_seq: rlp.val_at::<u64>(1)?,
                    },
                })
            }
            2 => {
                // PingResponse
                if list_len != 4 {
                    debug!(
                        "Ping Response has an invalid RLP list length. Expected 4, found {}",
                        list_len
                    );
                    return Err(DecoderError::RlpIncorrectListLen);
                }
                let ip_bytes = rlp.val_at::<Vec<u8>>(2)?;
                let ip = match ip_bytes.len() {
                    4 => {
                        let mut ip = [0u8; 4];
                        ip.copy_from_slice(&ip_bytes);
                        IpAddr::from(ip)
                    }
                    16 => {
                        let mut ip = [0u8; 16];
                        ip.copy_from_slice(&ip_bytes);
                        let ipv6 = Ipv6Addr::from(ip);

                        if ipv6.is_loopback() {
                            // Checking if loopback address since IPv6Addr::to_ipv4 returns
                            // IPv4 address for IPv6 loopback address.
                            IpAddr::V6(ipv6)
                        } else if let Some(ipv4) = ipv6.to_ipv4() {
                            // If the ipv6 is ipv4 compatible/mapped, simply return the ipv4.
                            IpAddr::V4(ipv4)
                        } else {
                            IpAddr::V6(ipv6)
                        }
                    }
                    _ => {
                        debug!("Ping Response has incorrect byte length for IP");
                        return Err(DecoderError::RlpIncorrectListLen);
                    }
                };
                let port = rlp.val_at::<u16>(3)?;
                Message::Response(Response {
                    id,
                    body: ResponseBody::Pong {
                        enr_seq: rlp.val_at::<u64>(1)?,
                        ip,
                        port,
                    },
                })
            }
            3 => {
                // FindNodeRequest
                if list_len != 2 {
                    debug!(
                        "FindNode Request has an invalid RLP list length. Expected 2, found {}",
                        list_len
                    );
                    return Err(DecoderError::RlpIncorrectListLen);
                }
                let distances = rlp.list_at::<u64>(1)?;

                for distance in distances.iter() {
                    if distance > &256u64 {
                        warn!(
                            "Rejected FindNode request asking for unknown distance {}, maximum 256",
                            distance
                        );
                        return Err(DecoderError::Custom("FINDNODE request distance invalid"));
                    }
                }

                Message::Request(Request {
                    id,
                    body: RequestBody::FindNode { distances },
                })
>>>>>>> 3732b3f8
            }
            MessageType::Pong | MessageType::Nodes | MessageType::TalkResp => {
                Ok(Response::decode(msg_type, &rlp)?.into())
            }
            MessageType::RelayInit | MessageType::RelayMsg => {
                Ok(Notification::decode(msg_type, &rlp)?.into())
            }
        }
    }

    pub fn msg_type(&self) -> String {
        match self {
            Self::Notification(n) => format!("notification type {}", n.msg_type()),
            Self::Request(r) => format!("request type {}", r.msg_type()),
            Self::Response(r) => format!("response type {}", r.msg_type()),
        }
    }
}

#[cfg(test)]
mod tests {
    use super::*;
<<<<<<< HEAD
    use crate::packet::MESSAGE_NONCE_LENGTH;
    use enr::{CombinedKey, Enr, EnrBuilder};
    use std::net::IpAddr;
=======
    use enr::EnrBuilder;
    use std::net::Ipv4Addr;
>>>>>>> 3732b3f8

    #[test]
    fn ref_test_encode_request_ping() {
        // reference input
        let id = RequestId(vec![1]);
        let enr_seq = 1;
        let message = Message::Request(Request {
            id,
            body: RequestBody::Ping { enr_seq },
        });

        // expected hex output
        let expected_output = hex::decode("01c20101").unwrap();

        dbg!(hex::encode(message.clone().encode()));
        assert_eq!(message.encode(), expected_output);
    }

    #[test]
    fn ref_test_encode_request_findnode() {
        // reference input
        let id = RequestId(vec![1]);
        let distances = vec![256];
        let message = Message::Request(Request {
            id,
            body: RequestBody::FindNode { distances },
        });

        // expected hex output
        let expected_output = hex::decode("03c501c3820100").unwrap();
        dbg!(hex::encode(message.clone().encode()));

        assert_eq!(message.encode(), expected_output);
    }

    #[test]
    fn ref_test_encode_response_ping() {
        // reference input
        let id = RequestId(vec![1]);
        let enr_seq = 1;
        let ip: IpAddr = "127.0.0.1".parse().unwrap();
        let port = 5000;
        let message = Message::Response(Response {
            id,
            body: ResponseBody::Pong { enr_seq, ip, port },
        });

        // expected hex output
        let expected_output = hex::decode("02ca0101847f000001821388").unwrap();

        dbg!(hex::encode(message.clone().encode()));
        assert_eq!(message.encode(), expected_output);
    }

    #[test]
    fn ref_test_encode_response_nodes_empty() {
        // reference input
        let id = RequestId(vec![1]);
        let total = 1;

        // expected hex output
        let expected_output = hex::decode("04c30101c0").unwrap();

        let message = Message::Response(Response {
            id,
            body: ResponseBody::Nodes {
                total,
                nodes: vec![],
            },
        });
        assert_eq!(message.encode(), expected_output);
    }

    #[test]
    fn ref_test_encode_response_nodes() {
        // reference input
        let id = RequestId(vec![1]);
        let total = 1;

        let enr = "-HW4QCjfjuCfSmIJHxqLYfGKrSz-Pq3G81DVJwd_muvFYJiIOkf0bGtJu7kZVCOPnhSTMneyvR4MRbF3G5TNB4wy2ssBgmlkgnY0iXNlY3AyNTZrMaEDymNMrg1JrLQB2KTGtv6MVbcNEVv0AHacwUAPMljNMTg".parse::<Enr<CombinedKey>>().unwrap();
        // expected hex output
        let expected_output = hex::decode("04f87b0101f877f875b84028df8ee09f4a62091f1a8b61f18aad2cfe3eadc6f350d527077f9aebc56098883a47f46c6b49bbb91954238f9e14933277b2bd1e0c45b1771b94cd078c32dacb0182696482763489736563703235366b31a103ca634cae0d49acb401d8a4c6b6fe8c55b70d115bf400769cc1400f3258cd3138").unwrap();

        let message = Message::Response(Response {
            id,
            body: ResponseBody::Nodes {
                total,
                nodes: vec![enr],
            },
        });
        dbg!(hex::encode(message.clone().encode()));
        assert_eq!(message.encode(), expected_output);
    }

    #[test]
    fn ref_test_encode_response_nodes_multiple() {
        // reference input
        let id = RequestId(vec![1]);
        let total = 1;
        let enr = "enr:-HW4QBzimRxkmT18hMKaAL3IcZF1UcfTMPyi3Q1pxwZZbcZVRI8DC5infUAB_UauARLOJtYTxaagKoGmIjzQxO2qUygBgmlkgnY0iXNlY3AyNTZrMaEDymNMrg1JrLQB2KTGtv6MVbcNEVv0AHacwUAPMljNMTg".parse::<Enr<CombinedKey>>().unwrap();

        let enr2 = "enr:-HW4QNfxw543Ypf4HXKXdYxkyzfcxcO-6p9X986WldfVpnVTQX1xlTnWrktEWUbeTZnmgOuAY_KUhbVV1Ft98WoYUBMBgmlkgnY0iXNlY3AyNTZrMaEDDiy3QkHAxPyOgWbxp5oF1bDdlYE6dLCUUp8xfVw50jU".parse::<Enr<CombinedKey>>().unwrap();

        // expected hex output
        let expected_output = hex::decode("04f8f20101f8eef875b8401ce2991c64993d7c84c29a00bdc871917551c7d330fca2dd0d69c706596dc655448f030b98a77d4001fd46ae0112ce26d613c5a6a02a81a6223cd0c4edaa53280182696482763489736563703235366b31a103ca634cae0d49acb401d8a4c6b6fe8c55b70d115bf400769cc1400f3258cd3138f875b840d7f1c39e376297f81d7297758c64cb37dcc5c3beea9f57f7ce9695d7d5a67553417d719539d6ae4b445946de4d99e680eb8063f29485b555d45b7df16a1850130182696482763489736563703235366b31a1030e2cb74241c0c4fc8e8166f1a79a05d5b0dd95813a74b094529f317d5c39d235").unwrap();

        let message = Message::Response(Response {
            id,
            body: ResponseBody::Nodes {
                total,
                nodes: vec![enr, enr2],
            },
        });
        dbg!(hex::encode(message.clone().encode()));
        assert_eq!(message.encode(), expected_output);
    }

    #[test]
    fn ref_decode_response_nodes_multiple() {
        let input = hex::decode("04f8f20101f8eef875b8401ce2991c64993d7c84c29a00bdc871917551c7d330fca2dd0d69c706596dc655448f030b98a77d4001fd46ae0112ce26d613c5a6a02a81a6223cd0c4edaa53280182696482763489736563703235366b31a103ca634cae0d49acb401d8a4c6b6fe8c55b70d115bf400769cc1400f3258cd3138f875b840d7f1c39e376297f81d7297758c64cb37dcc5c3beea9f57f7ce9695d7d5a67553417d719539d6ae4b445946de4d99e680eb8063f29485b555d45b7df16a1850130182696482763489736563703235366b31a1030e2cb74241c0c4fc8e8166f1a79a05d5b0dd95813a74b094529f317d5c39d235").unwrap();

        let expected_enr1 = "enr:-HW4QBzimRxkmT18hMKaAL3IcZF1UcfTMPyi3Q1pxwZZbcZVRI8DC5infUAB_UauARLOJtYTxaagKoGmIjzQxO2qUygBgmlkgnY0iXNlY3AyNTZrMaEDymNMrg1JrLQB2KTGtv6MVbcNEVv0AHacwUAPMljNMTg".parse::<Enr<CombinedKey>>().unwrap();
        let expected_enr2 = "enr:-HW4QNfxw543Ypf4HXKXdYxkyzfcxcO-6p9X986WldfVpnVTQX1xlTnWrktEWUbeTZnmgOuAY_KUhbVV1Ft98WoYUBMBgmlkgnY0iXNlY3AyNTZrMaEDDiy3QkHAxPyOgWbxp5oF1bDdlYE6dLCUUp8xfVw50jU".parse::<Enr<CombinedKey>>().unwrap();

        let decoded = Message::decode(&input).unwrap();

        match decoded {
            Message::Response(response) => match response.body {
                ResponseBody::Nodes { total, nodes } => {
                    assert_eq!(total, 1);
                    assert_eq!(nodes[0], expected_enr1);
                    assert_eq!(nodes[1], expected_enr2);
                }
                _ => panic!("Invalid decoding"),
            },
            _ => panic!("Invalid decoding"),
        }
    }

    #[test]
    fn encode_decode_ping_request() {
        let id = RequestId(vec![1]);
        let request = Message::Request(Request {
            id,
            body: RequestBody::Ping { enr_seq: 15 },
        });

        let encoded = request.clone().encode();
        let decoded = Message::decode(&encoded).unwrap();

        assert_eq!(request, decoded);
    }

    #[test]
    fn encode_decode_ping_response() {
        let id = RequestId(vec![1]);
        let request = Message::Response(Response {
            id,
            body: ResponseBody::Pong {
                enr_seq: 15,
                ip: "127.0.0.1".parse().unwrap(),
                port: 80,
            },
        });

        let encoded = request.clone().encode();
        let decoded = Message::decode(&encoded).unwrap();

        assert_eq!(request, decoded);
    }

    #[test]
    fn encode_decode_ping_response_ipv4_mapped() {
        let id = RequestId(vec![1]);
        let request = Message::Response(Response {
            id: id.clone(),
            body: ResponseBody::Pong {
                enr_seq: 15,
                ip: IpAddr::V6(Ipv4Addr::new(192, 0, 2, 1).to_ipv6_mapped()),
                port: 80,
            },
        });

        let encoded = request.encode();
        let decoded = Message::decode(&encoded).unwrap();
        let expected = Message::Response(Response {
            id,
            body: ResponseBody::Pong {
                enr_seq: 15,
                ip: IpAddr::V4(Ipv4Addr::new(192, 0, 2, 1)),
                port: 80,
            },
        });

        assert_eq!(expected, decoded);
    }

    #[test]
    fn encode_decode_ping_response_ipv6_loopback() {
        let id = RequestId(vec![1]);
        let request = Message::Response(Response {
            id,
            body: ResponseBody::Pong {
                enr_seq: 15,
                ip: IpAddr::V6(Ipv6Addr::LOCALHOST),
                port: 80,
            },
        });

        let encoded = request.clone().encode();
        let decoded = Message::decode(&encoded).unwrap();

        assert_eq!(request, decoded);
    }

    #[test]
    fn encode_decode_find_node_request() {
        let id = RequestId(vec![1]);
        let request = Message::Request(Request {
            id,
            body: RequestBody::FindNode {
                distances: vec![12],
            },
        });

        let encoded = request.clone().encode();
        let decoded = Message::decode(&encoded).unwrap();

        assert_eq!(request, decoded);
    }

    #[test]
    fn encode_decode_nodes_response() {
        let key = CombinedKey::generate_secp256k1();
        let enr1 = EnrBuilder::new("v4")
            .ip4("127.0.0.1".parse().unwrap())
            .udp4(500)
            .build(&key)
            .unwrap();
        let enr2 = EnrBuilder::new("v4")
            .ip4("10.0.0.1".parse().unwrap())
            .tcp4(8080)
            .build(&key)
            .unwrap();
        let enr3 = EnrBuilder::new("v4")
            .ip("10.4.5.6".parse().unwrap())
            .build(&key)
            .unwrap();

        let enr_list = vec![enr1, enr2, enr3];
        let id = RequestId(vec![1]);
        let request = Message::Response(Response {
            id,
            body: ResponseBody::Nodes {
                total: 1,
                nodes: enr_list,
            },
        });

        let encoded = request.clone().encode();
        let decoded = Message::decode(&encoded).unwrap();

        assert_eq!(request, decoded);
    }

    #[test]
    fn encode_decode_talk_request() {
        let id = RequestId(vec![1]);
        let request = Message::Request(Request {
            id,
            body: RequestBody::TalkReq {
                protocol: vec![17u8; 32],
                request: vec![1, 2, 3],
            },
        });

        let encoded = request.clone().encode();
        let decoded = Message::decode(&encoded).unwrap();

        assert_eq!(request, decoded);
    }

    #[test]
    fn test_encode_decode_relay_init() {
        // generate a new enr key for the initiator
        let enr_key = CombinedKey::generate_secp256k1();
        // construct the initiator's ENR
        let inr_enr = EnrBuilder::new("v4").build(&enr_key).unwrap();

        // generate a new enr key for the target
        let enr_key_tgt = CombinedKey::generate_secp256k1();
        // construct the target's ENR
        let tgt_enr = EnrBuilder::new("v4").build(&enr_key_tgt).unwrap();
        let tgt_node_id = tgt_enr.node_id();

        let nonce_bytes = hex::decode("47644922f5d6e951051051ac").unwrap();
        let mut nonce = [0u8; MESSAGE_NONCE_LENGTH];
        nonce[MESSAGE_NONCE_LENGTH - nonce_bytes.len()..].copy_from_slice(&nonce_bytes);

        let notif = Message::Notification(Notification::RelayInit(inr_enr, tgt_node_id, nonce));

        println!("{notif}");

        let encoded_notif = notif.clone().encode();
        let decoded_notif = Message::decode(&encoded_notif).expect("Should decode");

        assert_eq!(notif, decoded_notif);
    }

    #[test]
    fn test_enocde_decode_relay_msg() {
        // generate a new enr key for the initiator
        let enr_key = CombinedKey::generate_secp256k1();
        // construct the initiator's ENR
        let inr_enr = EnrBuilder::new("v4").build(&enr_key).unwrap();

        let nonce_bytes = hex::decode("9951051051aceb").unwrap();
        let mut nonce = [0u8; MESSAGE_NONCE_LENGTH];
        nonce[MESSAGE_NONCE_LENGTH - nonce_bytes.len()..].copy_from_slice(&nonce_bytes);

        let notif = Message::Notification(Notification::RelayMsg(inr_enr, nonce));

        let encoded_notif = notif.clone().encode();
        let decoded_notif = Message::decode(&encoded_notif).expect("Should decode");

        assert_eq!(notif, decoded_notif);
    }
}<|MERGE_RESOLUTION|>--- conflicted
+++ resolved
@@ -85,111 +85,9 @@
         let msg_type = data[0];
         let rlp = rlp::Rlp::new(&data[1..]);
 
-<<<<<<< HEAD
         match msg_type.try_into()? {
             MessageType::Ping | MessageType::FindNode | MessageType::TalkReq => {
                 Ok(Request::decode(msg_type, &rlp)?.into())
-=======
-        let list_len = rlp.item_count().and_then(|size| {
-            if size < 2 {
-                Err(DecoderError::RlpIncorrectListLen)
-            } else {
-                Ok(size)
-            }
-        })?;
-
-        let id = RequestId::decode(rlp.val_at::<Vec<u8>>(0)?)?;
-
-        let message = match msg_type {
-            1 => {
-                // PingRequest
-                if list_len != 2 {
-                    debug!(
-                        "Ping Request has an invalid RLP list length. Expected 2, found {}",
-                        list_len
-                    );
-                    return Err(DecoderError::RlpIncorrectListLen);
-                }
-                Message::Request(Request {
-                    id,
-                    body: RequestBody::Ping {
-                        enr_seq: rlp.val_at::<u64>(1)?,
-                    },
-                })
-            }
-            2 => {
-                // PingResponse
-                if list_len != 4 {
-                    debug!(
-                        "Ping Response has an invalid RLP list length. Expected 4, found {}",
-                        list_len
-                    );
-                    return Err(DecoderError::RlpIncorrectListLen);
-                }
-                let ip_bytes = rlp.val_at::<Vec<u8>>(2)?;
-                let ip = match ip_bytes.len() {
-                    4 => {
-                        let mut ip = [0u8; 4];
-                        ip.copy_from_slice(&ip_bytes);
-                        IpAddr::from(ip)
-                    }
-                    16 => {
-                        let mut ip = [0u8; 16];
-                        ip.copy_from_slice(&ip_bytes);
-                        let ipv6 = Ipv6Addr::from(ip);
-
-                        if ipv6.is_loopback() {
-                            // Checking if loopback address since IPv6Addr::to_ipv4 returns
-                            // IPv4 address for IPv6 loopback address.
-                            IpAddr::V6(ipv6)
-                        } else if let Some(ipv4) = ipv6.to_ipv4() {
-                            // If the ipv6 is ipv4 compatible/mapped, simply return the ipv4.
-                            IpAddr::V4(ipv4)
-                        } else {
-                            IpAddr::V6(ipv6)
-                        }
-                    }
-                    _ => {
-                        debug!("Ping Response has incorrect byte length for IP");
-                        return Err(DecoderError::RlpIncorrectListLen);
-                    }
-                };
-                let port = rlp.val_at::<u16>(3)?;
-                Message::Response(Response {
-                    id,
-                    body: ResponseBody::Pong {
-                        enr_seq: rlp.val_at::<u64>(1)?,
-                        ip,
-                        port,
-                    },
-                })
-            }
-            3 => {
-                // FindNodeRequest
-                if list_len != 2 {
-                    debug!(
-                        "FindNode Request has an invalid RLP list length. Expected 2, found {}",
-                        list_len
-                    );
-                    return Err(DecoderError::RlpIncorrectListLen);
-                }
-                let distances = rlp.list_at::<u64>(1)?;
-
-                for distance in distances.iter() {
-                    if distance > &256u64 {
-                        warn!(
-                            "Rejected FindNode request asking for unknown distance {}, maximum 256",
-                            distance
-                        );
-                        return Err(DecoderError::Custom("FINDNODE request distance invalid"));
-                    }
-                }
-
-                Message::Request(Request {
-                    id,
-                    body: RequestBody::FindNode { distances },
-                })
->>>>>>> 3732b3f8
             }
             MessageType::Pong | MessageType::Nodes | MessageType::TalkResp => {
                 Ok(Response::decode(msg_type, &rlp)?.into())
@@ -212,14 +110,9 @@
 #[cfg(test)]
 mod tests {
     use super::*;
-<<<<<<< HEAD
     use crate::packet::MESSAGE_NONCE_LENGTH;
     use enr::{CombinedKey, Enr, EnrBuilder};
-    use std::net::IpAddr;
-=======
-    use enr::EnrBuilder;
-    use std::net::Ipv4Addr;
->>>>>>> 3732b3f8
+    use std::net::{IpAddr, Ipv4Addr, Ipv6Addr};
 
     #[test]
     fn ref_test_encode_request_ping() {
