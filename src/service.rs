--- conflicted
+++ resolved
@@ -826,58 +826,6 @@
                                 ip_votes.insert(node_id, socket);
                                 let (maybe_ip4_majority, maybe_ip6_majority) = ip_votes.majority();
 
-<<<<<<< HEAD
-                            if new_ip4.is_some() || new_ip6.is_some() {
-                                let mut updated = false;
-
-                                // Check if our advertised IPV6 address needs to be updated.
-                                if let Some(new_ip6) = new_ip6 {
-                                    let new_ip6: SocketAddr = new_ip6.into();
-                                    let result = self
-                                        .local_enr
-                                        .write()
-                                        .set_udp_socket(new_ip6, &self.enr_key.read());
-                                    match result {
-                                        Ok(_) => {
-                                            updated = true;
-                                            info!("Local UDP ip6 socket updated to: {}", new_ip6);
-                                            self.send_event(Discv5Event::SocketUpdated(new_ip6));
-                                            // Check if we are behind a NAT
-                                            if let Err(e) =
-                                                self.handler_send.send(HandlerIn::SocketUpdate(
-                                                    local_ip6_socket.map(SocketAddr::V6),
-                                                    new_ip6,
-                                                ))
-                                            {
-                                                warn!("Failed to send socket update {}", e);
-                                            };
-                                        }
-                                        Err(e) => {
-                                            warn!("Failed to update local UDP ip6 socket. ip6: {}, error: {:?}", new_ip6, e);
-                                        }
-                                    }
-                                }
-                                if let Some(new_ip4) = new_ip4 {
-                                    let new_ip4: SocketAddr = new_ip4.into();
-                                    let result = self
-                                        .local_enr
-                                        .write()
-                                        .set_udp_socket(new_ip4, &self.enr_key.read());
-                                    match result {
-                                        Ok(_) => {
-                                            updated = true;
-                                            info!("Local UDP socket updated to: {}", new_ip4);
-                                            self.send_event(Discv5Event::SocketUpdated(new_ip4));
-                                            // Check if we are behind a NAT
-                                            if let Err(e) =
-                                                self.handler_send.send(HandlerIn::SocketUpdate(
-                                                    local_ip4_socket.map(SocketAddr::V4),
-                                                    new_ip4,
-                                                ))
-                                            {
-                                                warn!("Failed to send socket update {}", e);
-                                            };
-=======
                                 let new_ip4 = maybe_ip4_majority.and_then(|majority| {
                                     if Some(majority) != local_ip4_socket {
                                         Some(majority)
@@ -908,16 +856,24 @@
                                                 updated = true;
                                                 info!(
                                                     "Local UDP ip6 socket updated to: {}",
-                                                    new_ip6,
+                                                    new_ip6
                                                 );
                                                 self.send_event(Discv5Event::SocketUpdated(
                                                     new_ip6,
                                                 ));
+                                                // Check if we are behind a NAT
+                                                if let Err(e) =
+                                                    self.handler_send.send(HandlerIn::SocketUpdate(
+                                                        local_ip6_socket.map(SocketAddr::V6),
+                                                        new_ip6,
+                                                    ))
+                                                {
+                                                    warn!("Failed to send socket update {}", e);
+                                                };
                                             }
                                             Err(e) => {
                                                 warn!("Failed to update local UDP ip6 socket. ip6: {}, error: {:?}", new_ip6, e);
                                             }
->>>>>>> 715fc822
                                         }
                                     }
                                     if let Some(new_ip4) = new_ip4 {
@@ -933,14 +889,23 @@
                                                 self.send_event(Discv5Event::SocketUpdated(
                                                     new_ip4,
                                                 ));
+                                                // Check if we are behind a NAT
+                                                if let Err(e) =
+                                                    self.handler_send.send(HandlerIn::SocketUpdate(
+                                                        local_ip4_socket.map(SocketAddr::V4),
+                                                        new_ip4,
+                                                    ))
+                                                {
+                                                    warn!("Failed to send socket update {}", e);
+                                                };
                                             }
                                             Err(e) => {
                                                 warn!("Failed to update local UDP socket. ip: {}, error: {:?}", new_ip4, e);
                                             }
                                         }
-                                    }
-                                    if updated {
-                                        self.ping_connected_peers();
+                                        if updated {
+                                            self.ping_connected_peers();
+                                        }
                                     }
                                 }
                             }
